use std::collections::HashMap;
use std::f64::consts::{PI, E};
use std::rc::Rc;
use std::cell::RefCell;

pub type ContextHashMap = HashMap<String, Token>;

#[allow(dead_code)]
#[derive(Clone)]
#[derive(Debug)]
#[derive(PartialEq)]
pub enum Token {
    LeftParenthesis,
    Comma,
    Exp,
    Mul,
    Div,
    Plus,
    Minus,
    Num(f64),
    Var(Rc<RefCell<f64>>),
    Func(usize, fn(&[f64]) -> f64),  
}

fn sin(x:  &[f64]) -> f64 {
    x[0].sin()
}
fn cos(x: &[f64]) -> f64 {
    x[0].cos()
}
fn tan(x: &[f64]) -> f64 {
    x[0].tan()
}
fn arcsin(x: &[f64]) -> f64 {
    x[0].asin()
}
fn arccos(x: &[f64]) -> f64 {
    x[0].acos()
}
fn arctan(x: &[f64]) -> f64 {
    x[0].atan()
}
fn sinh(x: &[f64]) -> f64 {
    x[0].sinh()
}
fn cosh(x: &[f64]) -> f64 {
    x[0].cosh()
}
fn tanh(x: &[f64]) -> f64 {
    x[0].tanh()
}
fn ln(x: &[f64]) -> f64 {
    x[0].ln()
}
fn log10(x: &[f64]) -> f64 {
    x[0].log10()
}
fn log(x: &[f64]) -> f64 {
    x[0].log(x[1])
}
fn abs(x: &[f64]) -> f64 {
    x[0].abs()
}

fn conditional(args: &[f64]) -> f64 {
    let a              = args[0];
    let op             = args[1];
    let b              = args[2];
    let if_true_return = args[3];
    let else_return    = args[4];
    
    let decision = |predicate| {
    if predicate {
        if_true_return
    } else {
        else_return
    }
    };
    
    match op.round() as usize {
    1 => decision(a == b),
    2 => decision(a <= b),
    3 => decision(a >= b),
    4 => decision(a <  b),
    5 => decision(a >  b),
    _ => decision(a != b),
    }
}

/// A module for sealing the `ContextLike` trait.
pub (crate) mod private
{
    use super::ContextHashMap;
    pub trait Sealed {}
    impl Sealed for ContextHashMap {}
}

/// Provides extra methods for `ContextHashMap`.
pub trait ContextLike: private::Sealed
{
    fn add_func_to_ctx(&mut self, name: &str, func: fn(&[f64]) -> f64, num_args: usize) -> ();

    fn add_const_to_ctx<T>(&mut self, name: &str, val: T) -> ()
    where
        T: Into<f64>;

    fn add_var_to_ctx<T>(&mut self, name: &str, val: T) -> ()
    where
        T: Into<f64>;
} 


impl ContextLike for ContextHashMap 
{
    /// Adds a named function to the `ContextHashMap`. 
    fn add_func_to_ctx(&mut self, name: &str, func: fn(&[f64]) -> f64, num_args: usize) {
        self.insert(name.to_string(), Token::Func(num_args, func));
    }
    
    /// Adds a named constant value to the `ContextHashMap`.
    fn add_const_to_ctx<T>(&mut self, name: &str, val: T) 
    where
        T: Into<f64>
    {
        self.insert(name.to_string(), Token::Num(val.into()));
    }
    
    /// Adds a named variable to the `ContextHashMap`. 
    /// 
    /// Under the hood, the 'variable' value is stored as an 
    /// `Rc<RefCell<f64>>`. This allows other algorithms to 
    /// manipulate the variable's value.
    fn add_var_to_ctx<T>(&mut self, name: &str, val: T) 
    where
        T: Into<f64>
    {
        self.insert(name.to_string(), Token::Var(Rc::new(RefCell::new(val.into()))));
    }
}

pub fn new_context() -> ContextHashMap {
    let mut ctx = HashMap::new();
    ctx.add_func_to_ctx("if",     conditional, 5);
    
    ctx.add_func_to_ctx("sin",    sin,         1);
    ctx.add_func_to_ctx("cos",    cos,         1);
    ctx.add_func_to_ctx("tan",    tan,         1);
    
    ctx.add_func_to_ctx("arcsin", arcsin,      1);
    ctx.add_func_to_ctx("arccos", arccos,      1);
    ctx.add_func_to_ctx("arctan", arctan,      1);
    
    ctx.add_func_to_ctx("sinh",   sinh,        1);
    ctx.add_func_to_ctx("cosh",   cosh,        1);
    ctx.add_func_to_ctx("tanh",   tanh,        1);
    
    ctx.add_func_to_ctx("ln",     ln,          1);
    ctx.add_func_to_ctx("log10",  log10,       1);
    ctx.add_func_to_ctx("log",    log,         2);
    
    ctx.add_func_to_ctx("abs",    abs,         1);
    
    ctx.add_const_to_ctx("pi",                PI);
    ctx.add_const_to_ctx("e",                  E);
<<<<<<< HEAD
    
=======
>>>>>>> ca0b0b74
    ctx
}<|MERGE_RESOLUTION|>--- conflicted
+++ resolved
@@ -1,4 +1,5 @@
 use std::collections::HashMap;
+use std::f64::consts::{PI, E};
 use std::f64::consts::{PI, E};
 use std::rc::Rc;
 use std::cell::RefCell;
@@ -57,6 +58,9 @@
 }
 fn log(x: &[f64]) -> f64 {
     x[0].log(x[1])
+}
+fn abs(x: &[f64]) -> f64 {
+    x[0].abs()
 }
 fn abs(x: &[f64]) -> f64 {
     x[0].abs()
@@ -142,17 +146,21 @@
     let mut ctx = HashMap::new();
     ctx.add_func_to_ctx("if",     conditional, 5);
     
+    
     ctx.add_func_to_ctx("sin",    sin,         1);
     ctx.add_func_to_ctx("cos",    cos,         1);
     ctx.add_func_to_ctx("tan",    tan,         1);
+    
     
     ctx.add_func_to_ctx("arcsin", arcsin,      1);
     ctx.add_func_to_ctx("arccos", arccos,      1);
     ctx.add_func_to_ctx("arctan", arctan,      1);
     
+    
     ctx.add_func_to_ctx("sinh",   sinh,        1);
     ctx.add_func_to_ctx("cosh",   cosh,        1);
     ctx.add_func_to_ctx("tanh",   tanh,        1);
+    
     
     ctx.add_func_to_ctx("ln",     ln,          1);
     ctx.add_func_to_ctx("log10",  log10,       1);
@@ -160,11 +168,11 @@
     
     ctx.add_func_to_ctx("abs",    abs,         1);
     
+    
+    ctx.add_func_to_ctx("abs",    abs,         1);
+    
     ctx.add_const_to_ctx("pi",                PI);
     ctx.add_const_to_ctx("e",                  E);
-<<<<<<< HEAD
     
-=======
->>>>>>> ca0b0b74
     ctx
 }